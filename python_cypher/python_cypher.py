# -*- coding: utf-8 -*-
"""
This script contains the ``CypherParserBaseClass``, which provides the basic
functionality to parse Cypher queries and run them against graphs.
"""

import itertools
import networkx as nx
import copy
import hashlib
import random
import time
from cypher_tokenizer import *
from cypher_parser import *

PRINT_TOKENS = False
PRINT_MATCHING_ASSIGNMENTS = False


class CypherParserBaseClass(object):
    """The base class that specific parsers will inherit from. Certain methods
       must be defined in the child class. See the docs."""
    def __init__(self):
        self.tokenizer = cypher_tokenizer
        self.parser = cypher_parser


    def yield_var_to_element(self, parsed_query, graph_object):
        all_designations = set()
        # Track down atomic_facts from outer scope.
        atomic_facts = extract_atomic_facts(parsed_query)
        for fact in atomic_facts:
            if hasattr(fact, 'designation') and fact.designation is not None:
                all_designations.add(fact.designation)
        all_designations = sorted(list(all_designations))

        domain = self._get_domain(graph_object)
        for domain_assignment in itertools.product(
                *[domain] * len(all_designations)):
            var_to_element = {all_designations[index]: element for index,
                              element in enumerate(domain_assignment)}
            yield var_to_element

    def parse(self, query):
        """Calls yacc to parse the query string into an AST."""
        self.tokenizer.input(query)
        tok = self.tokenizer.token()
        while tok:
            if PRINT_TOKENS:
                print tok
            tok = self.tokenizer.token()
        return self.parser.parse(query)

    def query(self, graph_object, query_string):
        """Top-level function that's called by the parser when a query has
           been transformed to its AST. This function routes the parsed
           query to a smal number of high-level functions for handling
           specific types of queries (e.g. MATCH, CREATE, ...)"""
        parsed_query = self.parse(query_string)
<<<<<<< HEAD

=======
>>>>>>> daefadae
        # This is where the refactor has to continue -- we now have a
        # FullQuery object that's just got a list of clauses. We need to
        # step through it from left to right, passing to each clause
        # the variable assignments that have passed the previous clause.
        #
        # For each assignment:
        #     sentinal = True
        #     for each clause in FullQuery (except RETURN):
        #         send assignment, etc. to function determing type of check
        #         if assignment doesn't pass, sentinal = False
        #     if sentinal:
        #         yield assignment (to RETURN clause function)
<<<<<<< HEAD

        import pdb; pdb.set_trace()

=======
        #
>>>>>>> daefadae
        if isinstance(parsed_query, MatchReturnQuery):
            for match in self.matching_nodes(graph_object, parsed_query):
                yield match
        elif isinstance(parsed_query, CreateReturnQuery):
            self.create_query(graph_object, parsed_query)
        else:
            raise Exception("Unhandled case in query function.")

    def create_query(self, graph_object, parsed_query):
        """For executing queries of the form CREATE... RETURN."""
        atomic_facts = extract_atomic_facts(parsed_query)
        designation_to_node = {}
        designation_to_edge = {}
        for literal in parsed_query.create_clause.literals.literal_list:
            designation_to_node[literal.designation] = self._create_node(
                graph_object, literal.node_class,
                **literal.attribute_conditions)
        for edge_fact in [
                fact for fact in atomic_facts if
                isinstance(fact, EdgeExists)]:
            source_node = designation_to_node[edge_fact.node_1]
            target_node = designation_to_node[edge_fact.node_2]
            edge_label = edge_fact.edge_label
            new_edge_id = self._create_edge(graph_object, source_node,
                                            target_node, edge_label=edge_label)
            designation_to_edge['placeholder'] = new_edge_id

    def matching_nodes(self, graph_object, parsed_query):
        """For executing queries of the form MATCH... [WHERE...] RETURN..."""

        def _eval_constraint(constraint):
            """This is the basis case for the recursive check
               on WHERE clauses."""
            value = self._attribute_value_from_node_keypath(
                self._get_node(
                    graph_object,
                    var_to_element[constraint.keypath[0]]),
                constraint.keypath[1:])
            return value == constraint.value

        def _eval_boolean(clause):
            """Recursive function to evaluate WHERE clauses. ``Or``
               and ``Not`` classes inherit from ``Constraint``."""
            if isinstance(clause, Or):
                return (_eval_boolean(clause.left_disjunct) or
                        _eval_boolean(clause.right_disjunct))
            elif isinstance(clause, Not):
                return not _eval_boolean(clause.argument)
            elif isinstance(clause, Constraint):
                return _eval_constraint(clause)

        all_designations = set()
        # Track down atomic_facts from outer scope.
        atomic_facts = extract_atomic_facts(parsed_query)
        for fact in atomic_facts:
            if hasattr(fact, 'designation') and fact.designation is not None:
                all_designations.add(fact.designation)
        all_designations = sorted(list(all_designations))

        for var_to_element in self.yield_var_to_element(
                parsed_query, graph_object):
            sentinal = True
            for atomic_fact in atomic_facts:
                if isinstance(atomic_fact, ClassIs):
                    var_class = self._node_class(
                        self._get_node(graph_object,
                                       var_to_element[
                                           atomic_fact.designation]))
                    # var = atomic_fact.designation
                    desired_class = atomic_fact.class_name
                    if desired_class is not None and var_class != desired_class:
                        sentinal = False
                elif isinstance(atomic_fact, EdgeExists):
                    if not any((self._edge_class(connecting_edge) ==
                                atomic_fact.edge_label)
                               for _, connecting_edge in
                               self._edges_connecting_nodes(
                                   graph_object,
                                   var_to_element[atomic_fact.node_1],
                                   var_to_element[atomic_fact.node_2])):
                        sentinal = False
                elif isinstance(atomic_fact, WhereClause):
                    sentinal = sentinal & _eval_boolean(atomic_fact.constraint)

            if sentinal:
                if PRINT_MATCHING_ASSIGNMENTS:
                    print var_to_element  # For debugging purposes only
                variables_to_return = (
                    parsed_query.return_variables.variable_list)
                return_list = []
                for return_path in variables_to_return:
                    if isinstance(return_path, str):
                        return_list.append(var_to_element[return_path])
                        break
                    node = self._get_node(
                        graph_object, var_to_element[return_path.pop(0)])
                    return_list.append(
                        self._node_attribute_value(node, return_path))
                yield return_list

    def _get_domain(self, *args, **kwargs):
        raise NotImplementedError(
            "Method _get_domain needs to be defined in child class.")


    def _get_node(self, *args, **kwargs):
        raise NotImplementedError(
            "Method _get_domain needs to be defined in child class.")
        
    def _node_attribute_value(self, *args, **kwargs):
        raise NotImplementedError(
            "Method _get_domain needs to be defined in child class.")

    def _edge_exists(self, *args, **kwargs):
        raise NotImplementedError(
            "Method _edge_exists needs to be defined in child class.")

    def _edges_connecting_nodes(self, *args, **kwargs):
        raise NotImplementedError(
            "Method _edges_connecting_nodes needs to be defined "
            "in child class.")

    def _node_class(self, *args, **kwargs):
        raise NotImplementedError(
            "Method _node_class needs to be defined in child class.")

    def _edge_class(self, *args, **kwargs):
        raise NotImplementedError(
            "Method _edge_class needs to be defined in child class.")

    def _create_node(self, *args, **kwargs):
        raise NotImplementedError(
            "Method _create_node needs to be defined in child class.")

    def _create_edge(self, *args, **kwargs):
        raise NotImplementedError(
            "Method _create_edge needs to be defined in child class.")

    def _attribute_value_from_node_keypath(self, *args, **kwargs):
        raise NotImplementedError(
            "Method _attribute_value_from_node_keypath needs to be defined.")


class CypherToNetworkx(CypherParserBaseClass):
    """Child class inheriting from ``CypherParserBaseClass`` to hook up
       Cypher functionality to NetworkX.
    """
    def _get_domain(self, obj):
        return obj.nodes()

    def _get_node(self, graph_object, node_name):
        return graph_object.node[node_name]

    def _node_attribute_value(self, node, attribute_list):
        out = copy.deepcopy(node)
        for attribute in attribute_list:
            try:
                out = out.get(attribute)
            except:
                raise Exception(
                    "Asked for non-existent attribute {} in node {}.".format(
                        attribute, node))
        return out

    def _attribute_value_from_node_keypath(self, node, keypath):
        value = node
        for key in keypath:
            try:
                value = value[key]
            except (KeyError, TypeError,):
                return None
        return value

    def _edge_exists(self, graph_obj, source, target,
                     edge_class=None, directed=True):
        raise NotImplementedError("Haven't finished _edge_exists.")

    def _edges_connecting_nodes(self, graph_object, source, target):
        try:
            for index, data in graph_object.edge[source][target].iteritems():
                yield index, data
        except:
            pass

    def _node_class(self, node, class_key='class'):
        return node.get(class_key, None)

    def _edge_class(self, edge, class_key='class'):
        try:
            out = edge.get(class_key, None)
        except AttributeError:
            out = None
        return out

    def _create_node(self, graph_object, node_class, **attribute_conditions):
        """Create a node and return it so it can be referred to later."""
        new_id = unique_id()
        attribute_conditions['class'] = node_class
        graph_object.add_node(new_id, **attribute_conditions)
        return new_id

    def _create_edge(self, graph_object, source_node,
                     target_node, edge_label=None):
        new_edge_id = unique_id()
        graph_object.add_edge(
            source_node, target_node,
            **{'edge_label': edge_label, '_id': new_edge_id})
        return new_edge_id


def random_hash():
    """Return a random hash for naming new nods and edges."""
    random_hash = hashlib.md5(str(random.random() + time.time())).hexdigest()
    return random_hash


def unique_id():
    """Call ``random_hash`` and prepend ``_id_`` to it."""
    return '_id_' + random_hash()


def extract_atomic_facts(query):
    my_parser = CypherToNetworkx()
    if isinstance(query, str):
        query = my_parser.parse(query)

    def _recurse(subquery):
        if subquery is None:
            return
        elif isinstance(subquery, MatchWhereReturnQuery):
            _recurse(subquery.match_clause)
            _recurse(subquery.where_clause)
        elif isinstance(subquery, MatchQuery):
            _recurse(subquery.literals)
            _recurse(subquery.where_clause)
        elif isinstance(subquery, CreateClause):
            _recurse(subquery.literals)
        elif isinstance(subquery, Literals):
            for literal in subquery.literal_list:
                _recurse(literal)
        elif isinstance(subquery, Node):
            if (not hasattr(subquery, 'designation') or
                    subquery.designation is None):
                subquery.designation = (
                    '_v' + str(_recurse.next_anonymous_variable))
                subquery.next_anonymous_variable += 1
            _recurse.atomic_facts.append(ClassIs(subquery.designation,
                                                 subquery.node_class))
            _recurse.atomic_facts += subquery.connecting_edges
            if hasattr(subquery, 'attribute_conditions'):
                _recurse.atomic_facts.append(
                    NodeHasDocument(
                        designation=subquery.designation,
                        document=(subquery.attribute_conditions if
                                  len(subquery.attribute_conditions) > 0
                                  else None)))
            if hasattr(subquery, 'foobarthingy'):
                pass
        elif isinstance(subquery, WhereClause):
            _recurse.atomic_facts.append(subquery)
        elif isinstance(subquery, CreateReturnQuery):
            _recurse(subquery.create_clause)
        else:
            import pdb; pdb.set_trace()
            raise Exception('unhandled case in extract_atomic_facts:' + (
                subquery.__class__.__name__))
    _recurse.atomic_facts = []
    _recurse.next_anonymous_variable = 0
    _recurse(query)
    return _recurse.atomic_facts


def main():
    # sample = ','.join(['MATCH (x:SOMECLASS {bar : "baz"',
    #                    'foo:"goo"})<-[:WHATEVER]-(:ANOTHERCLASS)',
    #                    '(y:LASTCLASS) RETURN x.foo, y'])

    create = 'CREATE (n:SOMECLASS {foo: "bar", bar: {qux: "baz"}})-[e:EDGECLASS]->(m:ANOTHERCLASS) RETURN n'
    # create = 'CREATE (n:SOMECLASS {foo: "bar", qux: "baz"}) RETURN n'
    create_query = 'CREATE (n:SOMECLASS {foo: {goo: "bar"}})-->(m:ANOTHERCLASS) RETURN n'
    test_query = 'MATCH (n:SOMECLASS) WHERE NOT (n.foo.goo = "baz" AND n.foo = "bar") RETURN n.foo.goo'
    # atomic_facts = extract_atomic_facts(test_query)
    g = nx.MultiDiGraph()
    my_parser = CypherToNetworkx()
    for i in my_parser.query(g, create_query):
        pass  # a generator, we need to loop over results to run.
    for i in my_parser.query(g, test_query):
        print i  # also a generator
    import pdb; pdb.set_trace()
    return atomic_facts


if __name__ == '__main__':
    # This main method is just for testing
    out = main()
<|MERGE_RESOLUTION|>--- conflicted
+++ resolved
@@ -57,10 +57,6 @@
            query to a smal number of high-level functions for handling
            specific types of queries (e.g. MATCH, CREATE, ...)"""
         parsed_query = self.parse(query_string)
-<<<<<<< HEAD
-
-=======
->>>>>>> daefadae
         # This is where the refactor has to continue -- we now have a
         # FullQuery object that's just got a list of clauses. We need to
         # step through it from left to right, passing to each clause
@@ -73,13 +69,8 @@
         #         if assignment doesn't pass, sentinal = False
         #     if sentinal:
         #         yield assignment (to RETURN clause function)
-<<<<<<< HEAD
-
         import pdb; pdb.set_trace()
 
-=======
-        #
->>>>>>> daefadae
         if isinstance(parsed_query, MatchReturnQuery):
             for match in self.matching_nodes(graph_object, parsed_query):
                 yield match
